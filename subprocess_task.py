import sys
import os
import argparse
import logging
import signal
import types
<<<<<<< HEAD
from typing import Type, Optional, Dict, Any

from lute.tasks.task import Task
=======
import importlib.util
from typing import Type, Optional, Dict, Any

from lute.tasks.task import Task, BinaryTask
>>>>>>> ee31424f
from lute.execution.ipc import Message
from lute.io.config import *
from lute.io.models.base import TaskParameters, BaseBinaryParameters


def get_task() -> Optional[Task]:
    """Return the current Task."""
    objects: Dict[str, Any] = globals()
    for _, obj in objects.items():
        if isinstance(obj, Task):
            return obj
    return None


def timeout_handler(signum: int, frame: types.FrameType) -> None:
    """Log and exit gracefully on Task timeout."""
    task: Optional[Task] = get_task()
    if task:
        msg: Message = Message(contents="Timed out.", signal="TASK_FAILED")
        task._report_to_executor(msg)
        task.clean_up_timeout()
        sys.exit(-1)


signal.signal(signal.SIGALRM, timeout_handler)


def get_task() -> Optional[Task]:
    """Return the current Task."""
    objects: Dict[str, Any] = globals()
    for _, obj in objects.items():
        if isinstance(obj, Task):
            return obj
    return None


def timeout_handler(signum: int, frame: types.FrameType) -> None:
    """Log and exit gracefully on Task timeout."""
    task: Optional[Task] = get_task()
    if task:
        msg: Message = Message(contents="Timed out.", signal="TASK_FAILED")
        task._report_to_executor(msg)
        task.clean_up_timeout()
        sys.exit(-1)


signal.signal(signal.SIGALRM, timeout_handler)

if __debug__:
    logging.basicConfig(level=logging.DEBUG)
else:
    logging.basicConfig(level=logging.INFO)

logger: logging.Logger = logging.getLogger(__name__)

parser: argparse.ArgumentParser = argparse.ArgumentParser(
    prog="run_subprocess_task",
    description="Analysis Task run as a subprocess managed by a LUTE Executor.",
    epilog="Refer to https://github.com/slac-lcls/lute for more information.",
)
parser.add_argument(
    "-c", "--config", type=str, help="Path to config file with Task parameters."
)
parser.add_argument(
    "-t", "--taskname", type=str, help="Name of the Task to run.", default="test"
)

args: argparse.Namespace = parser.parse_args()
config: str = args.config
task_name: str = args.taskname
task_parameters: TaskParameters = parse_config(task_name=task_name, config_path=config)

# Hack to avoid importing modules with conflicting dependencie
TaskType: Type[Task]
module_with_task: Optional[str] = None
lute_path: str = os.getenv("LUTE_PATH", os.path.dirname(__file__))
if isinstance(task_parameters, BaseBinaryParameters):
    TaskType = BinaryTask
else:
    for module_name in os.listdir(f"{lute_path}/lute/tasks"):
        if module_name.endswith(".py") and module_name not in [
            "dataclasses.py",
            "task.py",
            "__init__.py",
        ]:
            with open(f"{lute_path}/lute/tasks/{module_name}", "r") as f:
                txt: str = f.read()
                if f"class {task_name}(Task):" in txt:
                    module_with_task = module_name[:-3]
                    del txt
                    break
    else:
        logger.debug(
            f"Task {task_name} not found while scanning directory: `{lute_path}/lute/tasks`."
        )
        sys.exit(-1)

# If we got this far we should have a module or are BinaryTask
if module_with_task is not None:
    spec: importlib.machinery.ModuleSpec = importlib.util.spec_from_file_location(
        module_with_task, f"{lute_path}/lute/tasks/{module_with_task}.py"
    )
    task_module: types.ModuleType = importlib.util.module_from_spec(spec)
    spec.loader.exec_module(task_module)
    TaskType: Type[Task] = getattr(task_module, f"{task_name}")

task: Task = TaskType(params=task_parameters)
task.run()<|MERGE_RESOLUTION|>--- conflicted
+++ resolved
@@ -4,16 +4,10 @@
 import logging
 import signal
 import types
-<<<<<<< HEAD
-from typing import Type, Optional, Dict, Any
-
-from lute.tasks.task import Task
-=======
 import importlib.util
 from typing import Type, Optional, Dict, Any
 
 from lute.tasks.task import Task, BinaryTask
->>>>>>> ee31424f
 from lute.execution.ipc import Message
 from lute.io.config import *
 from lute.io.models.base import TaskParameters, BaseBinaryParameters
