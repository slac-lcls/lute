"""
Classes for peak finding tasks in SFX.

Classes:
    CxiWriter: utility class for writing peak finding results to CXI files.

    FindPeaksPyAlgos: peak finding using psana's PyAlgos algorithm. Optional data
        compression and decompression with libpressio for data reduction tests.
"""

__all__ = ["CxiWriter", "FindPeaksPyAlgos"]
__author__ = "Valerio Mariani"

import sys
from pathlib import Path
from typing import Any, Dict, List, Literal, TextIO, Tuple

import h5py
import numpy
<<<<<<< HEAD
#from libpressio import PressioCompressor
=======
>>>>>>> d4542e49
from mpi4py.MPI import COMM_WORLD, SUM
from numpy.typing import NDArray
from psalgos.pypsalgos import PyAlgos
from psana import Detector, EventId, MPIDataSource

from lute.execution.ipc import Message
from lute.io.models.base import *
from lute.tasks.task import *


class CxiWriter:

    def __init__(
        self,
        outdir: str,
        rank: int,
        exp: str,
        run: int,
        n_events: int,
        det_shape: Tuple[int, ...],
        min_peaks: int,
        max_peaks: int,
        i_x: Any,  # Not typed becomes it comes from psana
        i_y: Any,  # Not typed becomes it comes from psana
        ipx: Any,  # Not typed becomes it comes from psana
        ipy: Any,  # Not typed becomes it comes from psana
        tag: str,
    ):
        """
        Set up the CXI files to which peak finding results will be saved.

        Parameters:

            outdir (str): Output directory for cxi file.

            rank (int): MPI rank of the caller.

            exp (str): Experiment string.

            run (int): Experimental run.

            n_events (int): Number of events to process.

            det_shape (Tuple[int, int]): Shape of the numpy array storing the detector
                data. This must be aCheetah-stile 2D array.

            min_peaks (int): Minimum number of peaks per image.

            max_peaks (int): Maximum number of peaks per image.

            i_x (Any): Array of pixel indexes along x

            i_y (Any): Array of pixel indexes along y

            ipx (Any): Pixel indexes with respect to detector origin (x component)

            ipy (Any): Pixel indexes with respect to detector origin (y component)

            tag (str): Tag to append to cxi file names.
        """
        self._det_shape: Tuple[int, ...] = det_shape
        self._i_x: Any = i_x
        self._i_y: Any = i_y
        self._ipx: Any = ipx
        self._ipy: Any = ipy
        self._index: int = 0

        # Create and open the HDF5 file
        fname: str = f"{exp}_r{run:0>4}_{rank}{tag}.cxi"
        Path(outdir).mkdir(exist_ok=True)
        self._outh5: Any = h5py.File(Path(outdir) / fname, "w")

        # Entry_1 entry for processing with CrystFEL
        entry_1: Any = self._outh5.create_group("entry_1")
        keys: List[str] = [
            "nPeaks",
            "peakXPosRaw",
            "peakYPosRaw",
            "rcent",
            "ccent",
            "rmin",
            "rmax",
            "cmin",
            "cmax",
            "peakTotalIntensity",
            "peakMaxIntensity",
            "peakRadius",
        ]
        ds_expId: Any = entry_1.create_dataset(
            "experimental_identifier", (n_events,), maxshape=(None,), dtype=int
        )
        ds_expId.attrs["axes"] = "experiment_identifier"
        data_1: Any = entry_1.create_dataset(
            "/entry_1/data_1/data",
            (n_events, det_shape[0], det_shape[1]),
            chunks=(1, det_shape[0], det_shape[1]),
            maxshape=(None, det_shape[0], det_shape[1]),
            dtype=numpy.float32,
        )
        data_1.attrs["axes"] = "experiment_identifier"
        key: str
        for key in ["powderHits", "powderMisses", "mask"]:
            entry_1.create_dataset(
                f"/entry_1/data_1/{key}",
                (det_shape[0], det_shape[1]),
                chunks=(det_shape[0], det_shape[1]),
                maxshape=(det_shape[0], det_shape[1]),
                dtype=float,
            )

        # Peak-related entries
        for key in keys:
            if key == "nPeaks":
                ds_x: Any = self._outh5.create_dataset(
                    f"/entry_1/result_1/{key}",
                    (n_events,),
                    maxshape=(None,),
                    dtype=int,
                )
                ds_x.attrs["minPeaks"] = min_peaks
                ds_x.attrs["maxPeaks"] = max_peaks
            else:
                ds_x: Any = self._outh5.create_dataset(
                    f"/entry_1/result_1/{key}",
                    (n_events, max_peaks),
                    maxshape=(None, max_peaks),
                    chunks=(1, max_peaks),
                    dtype=float,
                )
            ds_x.attrs["axes"] = "experiment_identifier:peaks"

        # Timestamp entries
        lcls_1: Any = self._outh5.create_group("LCLS")
        keys: List[str] = [
            "eventNumber",
            "machineTime",
            "machineTimeNanoSeconds",
            "fiducial",
            "photon_energy_eV",
        ]
        key: str
        for key in keys:
            if key == "photon_energy_eV":
                ds_x: Any = lcls_1.create_dataset(
                    f"{key}", (n_events,), maxshape=(None,), dtype=float
                )
            else:
                ds_x = lcls_1.create_dataset(
                    f"{key}", (n_events,), maxshape=(None,), dtype=int
                )
            ds_x.attrs["axes"] = "experiment_identifier"

        ds_x = self._outh5.create_dataset(
            "/LCLS/detector_1/EncoderValue", (n_events,), maxshape=(None,), dtype=float
        )
        ds_x.attrs["axes"] = "experiment_identifier"

    def write_event(
        self,
        img: NDArray[numpy.float_],
        peaks: Any,  # Not typed becomes it comes from psana
        timestamp_seconds: int,
        timestamp_nanoseconds: int,
        timestamp_fiducials: int,
        photon_energy: float,
    ):
        """
        Write peak finding results for an event into the HDF5 file.

        Parameters:

            img (NDArray[numpy.float_]): Detector data for the event

            peaks: (Any): Peak information for the event, as recovered from the PyAlgos
                algorithm

            timestamp_seconds (int): Second part of the event's timestamp information

            timestamp_nanoseconds (int): Nanosecond part of the event's timestamp
                information

            timestamp_fiducials (int): Fiducials part of the event's timestamp
                information

            photon_energy (float): Photon energy for the event
        """
        ch_rows: NDArray[numpy.float_] = peaks[:, 0] * self._det_shape[1] + peaks[:, 1]
        ch_cols: NDArray[numpy.float_] = peaks[:, 2]

        if self._outh5["/entry_1/data_1/data"].shape[0] <= self._index:
            self._outh5["entry_1/data_1/data"].resize(self._index + 1, axis=0)
            ds_key: str
            for ds_key in self._outh5["/entry_1/result_1"].keys():
                self._outh5[f"/entry_1/result_1/{ds_key}"].resize(
                    self._index + 1, axis=0
                )
            for ds_key in (
                "machineTime",
                "machineTimeNanoSeconds",
                "fiducial",
                "photon_energy_eV",
            ):
                self._outh5[f"/LCLS/{ds_key}"].resize(self._index + 1, axis=0)

        # Entry_1 entry for processing with CrystFEL
        self._outh5["/entry_1/data_1/data"][self._index, :, :] = img.reshape(
            -1, img.shape[-1]
        )
        self._outh5["/entry_1/result_1/nPeaks"][self._index] = peaks.shape[0]
        self._outh5["/entry_1/result_1/peakXPosRaw"][self._index, : peaks.shape[0]] = (
            ch_cols.astype("int")
        )
        self._outh5["/entry_1/result_1/peakYPosRaw"][self._index, : peaks.shape[0]] = (
            ch_rows.astype("int")
        )
        self._outh5["/entry_1/result_1/rcent"][self._index, : peaks.shape[0]] = peaks[
            :, 6
        ]
        self._outh5["/entry_1/result_1/ccent"][self._index, : peaks.shape[0]] = peaks[
            :, 7
        ]
        self._outh5["/entry_1/result_1/rmin"][self._index, : peaks.shape[0]] = peaks[
            :, 10
        ]
        self._outh5["/entry_1/result_1/rmax"][self._index, : peaks.shape[0]] = peaks[
            :, 11
        ]
        self._outh5["/entry_1/result_1/cmin"][self._index, : peaks.shape[0]] = peaks[
            :, 12
        ]
        self._outh5["/entry_1/result_1/cmax"][self._index, : peaks.shape[0]] = peaks[
            :, 13
        ]
        self._outh5["/entry_1/result_1/peakTotalIntensity"][
            self._index, : peaks.shape[0]
        ] = peaks[:, 5]
        self._outh5["/entry_1/result_1/peakMaxIntensity"][
            self._index, : peaks.shape[0]
        ] = peaks[:, 4]

        # Calculate and write pixel radius
        peaks_cenx: NDArray[numpy.float_] = (
            self._i_x[
                numpy.array(peaks[:, 0], dtype=numpy.int64),
                numpy.array(peaks[:, 1], dtype=numpy.int64),
                numpy.array(peaks[:, 2], dtype=numpy.int64),
            ]
            + 0.5
            - self._ipx
        )
        peaks_ceny: NDArray[numpy.float_] = (
            self._i_y[
                numpy.array(peaks[:, 0], dtype=numpy.int64),
                numpy.array(peaks[:, 1], dtype=numpy.int64),
                numpy.array(peaks[:, 2], dtype=numpy.int64),
            ]
            + 0.5
            - self._ipy
        )
        peak_radius: NDArray[numpy.float_] = numpy.sqrt(
            (peaks_cenx**2) + (peaks_ceny**2)
        )
        self._outh5["/entry_1/result_1/peakRadius"][
            self._index, : peaks.shape[0]
        ] = peak_radius

        # LCLS entry dataset
        self._outh5["/LCLS/machineTime"][self._index] = timestamp_seconds
        self._outh5["/LCLS/machineTimeNanoSeconds"][self._index] = timestamp_nanoseconds
        self._outh5["/LCLS/fiducial"][self._index] = timestamp_fiducials
        self._outh5["/LCLS/photon_energy_eV"][self._index] = photon_energy

        self._index += 1

    def write_non_event_data(
        self,
        powder_hits: NDArray[numpy.float_],
        powder_misses: NDArray[numpy.float_],
        mask: NDArray[numpy.uint16],
        clen: float,
    ):
        """
        Write to the file data that is not related to a specific event (masks, powders)

        Parameters:

            powder_hits (NDArray[numpy.float_]): Virtual powder pattern from hits

            powder_misses (NDArray[numpy.float_]): Virtual powder pattern from hits

            mask: (NDArray[numpy.uint16]): Pixel ask to write into the file

        """
        # Add powders and mask to files, reshaping them to match the crystfel
        # convention
        self._outh5["/entry_1/data_1/powderHits"][:] = powder_hits.reshape(
            -1, powder_hits.shape[-1]
        )
        self._outh5["/entry_1/data_1/powderMisses"][:] = powder_misses.reshape(
            -1, powder_misses.shape[-1]
        )
        self._outh5["/entry_1/data_1/mask"][:] = (1 - mask).reshape(
            -1, mask.shape[-1]
        )  # Crystfel expects inverted values

        # Add clen distance
        self._outh5["/LCLS/detector_1/EncoderValue"][:] = clen

    def optimize_and_close_file(
        self,
        num_hits: int,
        max_peaks: int,
    ):
        """
        Resize data blocks and write additional information to the file

        Parameters:

            num_hits (int): Number of hits for which information has been saved to the
                file

            max_peaks (int): Maximum number of peaks (per event) for which information
                can be written into the file
        """

        # Resize the entry_1 entry
        data_shape: Tuple[int, ...] = self._outh5["/entry_1/data_1/data"].shape
        self._outh5["/entry_1/data_1/data"].resize(
            (num_hits, data_shape[1], data_shape[2])
        )
        self._outh5[f"/entry_1/result_1/nPeaks"].resize((num_hits,))
        key: str
        for key in [
            "peakXPosRaw",
            "peakYPosRaw",
            "rcent",
            "ccent",
            "rmin",
            "rmax",
            "cmin",
            "cmax",
            "peakTotalIntensity",
            "peakMaxIntensity",
            "peakRadius",
        ]:
            self._outh5[f"/entry_1/result_1/{key}"].resize((num_hits, max_peaks))

        # Resize LCLS entry
        for key in [
            "eventNumber",
            "machineTime",
            "machineTimeNanoSeconds",
            "fiducial",
            "detector_1/EncoderValue",
            "photon_energy_eV",
        ]:
            self._outh5[f"/LCLS/{key}"].resize((num_hits,))
        self._outh5.close()


def write_master_file(
    mpi_size: int,
    outdir: str,
    exp: str,
    run: int,
    tag: str,
    n_hits_per_rank: List[int],
    n_hits_total: int,
) -> Path:
    """
    Generate a virtual dataset to map all individual files for this run.

    Parameters:

        mpi_size (int): Number of ranks in the MPI pool.

        outdir (str): Output directory for cxi file.

        exp (str): Experiment string.

        run (int): Experimental run.

        tag (str): Tag to append to cxi file names.

        n_hits_per_rank (List[int]): Array containing the number of hits found on each
            node processing data.

        n_hits_total (int): Total number of hits found across all nodes.

    Returns:

        The path to the the written master file
    """
    # Retrieve paths to the files containing data
    fnames: List[Path] = []
    fi: int
    for fi in range(mpi_size):
        if n_hits_per_rank[fi] > 0:
            fnames.append(Path(outdir) / f"{exp}_r{run:0>4}_{fi}{tag}.cxi")
    if len(fnames) == 0:
        sys.exit("No hits found")

    # Retrieve list of entries to populate in the virtual hdf5 file
    dname_list, key_list, shape_list, dtype_list = [], [], [], []
    datasets = ["/entry_1/result_1", "/LCLS/detector_1", "/LCLS", "/entry_1/data_1"]
    f = h5py.File(fnames[0], "r")
    for dname in datasets:
        dset = f[dname]
        for key in dset.keys():
            if f"{dname}/{key}" not in datasets:
                dname_list.append(dname)
                key_list.append(key)
                shape_list.append(dset[key].shape)
                dtype_list.append(dset[key].dtype)
    f.close()

    # Compute cumulative powder hits and misses for all files
    powder_hits, powder_misses = None, None
    for fn in fnames:
        f = h5py.File(fn, "r")
        if powder_hits is None:
            powder_hits = f["entry_1/data_1/powderHits"][:].copy()
            powder_misses = f["entry_1/data_1/powderMisses"][:].copy()
        else:
            powder_hits = numpy.maximum(
                powder_hits, f["entry_1/data_1/powderHits"][:].copy()
            )
            powder_misses = numpy.maximum(
                powder_misses, f["entry_1/data_1/powderMisses"][:].copy()
            )
        f.close()

    vfname: Path = Path(outdir) / f"{exp}_r{run:0>4}{tag}.cxi"
    with h5py.File(vfname, "w") as vdf:

        # Write the virtual hdf5 file
        for dnum in range(len(dname_list)):
            dname = f"{dname_list[dnum]}/{key_list[dnum]}"
            if key_list[dnum] not in ["mask", "powderHits", "powderMisses"]:
                layout = h5py.VirtualLayout(
                    shape=(n_hits_total,) + shape_list[dnum][1:], dtype=dtype_list[dnum]
                )
                cursor = 0
                for i, fn in enumerate(fnames):
                    vsrc = h5py.VirtualSource(
                        fn, dname, shape=(n_hits_per_rank[i],) + shape_list[dnum][1:]
                    )
                    if len(shape_list[dnum]) == 1:
                        layout[cursor : cursor + n_hits_per_rank[i]] = vsrc
                    else:
                        layout[cursor : cursor + n_hits_per_rank[i], :] = vsrc
                    cursor += n_hits_per_rank[i]
                vdf.create_virtual_dataset(dname, layout, fillvalue=-1)

        vdf["entry_1/data_1/powderHits"] = powder_hits
        vdf["entry_1/data_1/powderMisses"] = powder_misses

    return vfname


def generate_libpressio_configuration(
    compressor: Literal["sz3", "qoz"],
    roi_window_size: int,
    bin_size: int,
    abs_error: float,
    libpressio_mask,
) -> Dict[str, Any]:
    """
    Create the configuration JSON for the libpressio library

    Parameters:

        compressor (Literal["sz3", "qoz"]): Compression algorithm to use
            ("qoz" or "sz3").

        abs_error (float): Bound value for the absolute error.

        bin_size (int): Bining Size.

        roi_window_size (int): Default size of the ROI window.

        libpressio_mask (NDArray): mask to be applied to the data.

    Returns:

        lp_json (Dict[str, Any]): Dictionary storing the JSON configuration structure
        for the libpressio library
    """

    if compressor == "qoz":
        pressio_opts: Dict[str, Any] = {
            "pressio:abs": abs_error,
            "qoz": {"qoz:stride": 8},
        }
    elif compressor == "sz3":
        pressio_opts = {"pressio:abs": abs_error}

    lp_json = {
        "compressor_id": "pressio",
        "early_config": {
            "pressio": {
                "pressio:compressor": "roibin",
                "roibin": {
                    "roibin:metric": "composite",
                    "roibin:background": "mask_binning",
                    "roibin:roi": "fpzip",
                    "background": {
                        "binning:compressor": "pressio",
                        "mask_binning:compressor": "pressio",
                        "pressio": {"pressio:compressor": compressor},
                    },
                    "composite": {
                        "composite:plugins": [
                            "size",
                            "time",
                            "input_stats",
                            "error_stat",
                        ]
                    },
                },
            }
        },
        "compressor_config": {
            "pressio": {
                "roibin": {
                    "roibin:roi_size": [roi_window_size, roi_window_size, 0],
                    "roibin:centers": None,  # "roibin:roi_strategy": "coordinates",
                    "roibin:nthreads": 4,
                    "roi": {"fpzip:prec": 0},
                    "background": {
                        "mask_binning:mask": None,
                        "mask_binning:shape": [bin_size, bin_size, 1],
                        "mask_binning:nthreads": 4,
                        "pressio": pressio_opts,
                    },
                }
            }
        },
        "name": "pressio",
    }

    lp_json["compressor_config"]["pressio"]["roibin"]["background"][
        "mask_binning:mask"
    ] = (1 - libpressio_mask)

    return lp_json


def add_peaks_to_libpressio_configuration(lp_json, peaks) -> Dict[str, Any]:
    """
    Add peak infromation to libpressio configuration

    Parameters:

        lp_json: Dictionary storing the configuration JSON structure for the libpressio
            library.

        peaks (Any): Peak information as returned by psana.

    Returns:

        lp_json: Updated configuration JSON structure for the libpressio library.
    """
    lp_json["compressor_config"]["pressio"]["roibin"]["roibin:centers"] = (
        numpy.ascontiguousarray(numpy.uint64(peaks[:, [2, 1, 0]]))
    )
    return lp_json


class FindPeaksPyAlgos(Task):
    """
    Task that performs peak finding using the PyAlgos peak finding algorithms and
    writes the peak information to CXI files.
    """

<<<<<<< HEAD
    def __init__(self, *, params: TaskParameters) -> None:
        super().__init__(params=params)
        if self._task_parameters.compression is not None:
            from libpressio import PressioCompressor

=======
    def __init__(self, *, params: TaskParameters, use_mpi: bool = True) -> None:
        super().__init__(params=params, use_mpi=use_mpi)
        if self._task_parameters.compression is not None:
            from libpressio import PressioCompressor
>>>>>>> d4542e49

    def _run(self) -> None:
        ds: Any = MPIDataSource(
            f"exp={self._task_parameters.lute_config.experiment}:"
            f"run={self._task_parameters.lute_config.run}:smd"
        )
        if self._task_parameters.n_events != 0:
            ds.break_after(self._task_parameters.n_events)

        det: Any = Detector(self._task_parameters.det_name)
        det.do_reshape_2d_to_3d(flag=True)

        evr: Any = Detector(self._task_parameters.event_receiver)

        i_x: Any = det.indexes_x(self._task_parameters.lute_config.run).astype(
            numpy.int64
        )
        i_y: Any = det.indexes_y(self._task_parameters.lute_config.run).astype(
            numpy.int64
        )
        ipx: Any
        ipy: Any
        ipx, ipy = det.point_indexes(
            self._task_parameters.lute_config.run, pxy_um=(0, 0)
        )

        alg: Any = None
        num_hits: int = 0
        num_events: int = 0
        num_empty_images: int = 0
        tag: str = self._task_parameters.tag
        if (tag != "") and (tag[0] != "_"):
            tag = "_" + tag

        evt: Any
        for evt in ds.events():

            evt_id: Any = evt.get(EventId)
            timestamp_seconds: int = evt_id.time()[0]
            timestamp_nanoseconds: int = evt_id.time()[1]
            timestamp_fiducials: int = evt_id.fiducials()
            event_codes: Any = evr.eventCodes(evt)

            if isinstance(self._task_parameters.pv_camera_length, float):
                clen: float = self._task_parameters.pv_camera_length
            else:
                clen = (
                    ds.env().epicsStore().value(self._task_parameters.pv_camera_length)
                )

            if self._task_parameters.event_logic:
                if not self._task_parameters.event_code in event_codes:
                    continue

            img: Any = det.calib(evt)

            if img is None:
                num_empty_images += 1
                continue

            if alg is None:
                det_shape: Tuple[int, ...] = img.shape
                if len(det_shape) == 3:
                    det_shape = (det_shape[0] * det_shape[1], det_shape[2])
                else:
                    det_shape = img.shape

                mask: NDArray[numpy.uint16] = numpy.ones(det_shape).astype(numpy.uint16)

                if self._task_parameters.psana_mask:
                    mask = det.mask(
                        self.task_parameters.run,
                        calib=False,
                        status=True,
                        edges=False,
                        centra=False,
                        unbond=False,
                        unbondnbrs=False,
                    ).astype(numpy.uint16)

                hdffh: Any
                if self._task_parameters.mask_file is not None:
                    with h5py.File(self._task_parameters.mask_file, "r") as hdffh:
                        loaded_mask: NDArray[numpy.int] = hdffh["entry_1/data_1/mask"][
                            :
                        ]
                        mask *= loaded_mask.astype(numpy.uint16)

                file_writer: CxiWriter = CxiWriter(
                    outdir=self._task_parameters.outdir,
                    rank=ds.rank,
                    exp=self._task_parameters.lute_config.experiment,
                    run=self._task_parameters.lute_config.run,
                    n_events=self._task_parameters.n_events,
                    det_shape=det_shape,
                    i_x=i_x,
                    i_y=i_y,
                    ipx=ipx,
                    ipy=ipy,
                    min_peaks=self._task_parameters.min_peaks,
                    max_peaks=self._task_parameters.max_peaks,
                    tag=tag,
                )
                alg: Any = PyAlgos(mask=mask, pbits=0)  # pbits controls verbosity
                alg.set_peak_selection_pars(
                    npix_min=self._task_parameters.npix_min,
                    npix_max=self._task_parameters.npix_max,
                    amax_thr=self._task_parameters.amax_thr,
                    atot_thr=self._task_parameters.atot_thr,
                    son_min=self._task_parameters.son_min,
                )

                if self._task_parameters.compression is not None:

                    libpressio_config = generate_libpressio_configuration(
                        compressor=self._task_parameters.compression.compressor,
                        roi_window_size=self._task_parameters.compression.roi_window_size,
                        bin_size=self._task_parameters.compression.bin_size,
                        abs_error=self._task_parameters.compression.abs_error,
                        libpressio_mask=mask,
                    )

                powder_hits: NDArray[numpy.float_] = numpy.zeros(det_shape)
                powder_misses: NDArray[numpy.float_] = numpy.zeros(det_shape)

            peaks: Any = alg.peak_finder_v3r3(
                img,
                rank=self._task_parameters.peak_rank,
                r0=self._task_parameters.r0,
                dr=self._task_parameters.dr,
                #      nsigm=self._task_parameters.nsigm,
            )

            num_events += 1

            if (peaks.shape[0] >= self._task_parameters.min_peaks) and (
                peaks.shape[0] <= self._task_parameters.max_peaks
            ):

                if self._task_parameters.compression is not None:

                    libpressio_config_with_peaks = (
                        add_peaks_to_libpressio_configuration(libpressio_config, peaks)
                    )
                    compressor = PressioCompressor.from_config(
                        libpressio_config_with_peaks
                    )
                    compressed_img = compressor.encode(img)
                    decompressed_img = numpy.zeros_like(img)
                    decompressed = compressor.decode(compressed_img, decompressed_img)
                    img = decompressed_img

                try:
                    photon_energy: float = (
                        Detector("EBeam").get(evt).ebeamPhotonEnergy()
                    )
                except AttributeError:
                    photon_energy = (
                        1.23984197386209e-06
                        / ds.env().epicsStore().value("SIOC:SYS0:ML00:AO192")
                        / 1.0e9
                    )

                file_writer.write_event(
                    img=img,
                    peaks=peaks,
                    timestamp_seconds=timestamp_seconds,
                    timestamp_nanoseconds=timestamp_nanoseconds,
                    timestamp_fiducials=timestamp_fiducials,
                    photon_energy=photon_energy,
                )
                num_hits += 1

            # TODO: Fix bug here
            # generate / update powders
            if peaks.shape[0] >= self._task_parameters.min_peaks:
                powder_hits = numpy.maximum(
                    powder_hits,
                    img.reshape(-1, img.shape[-1]),
                )
            else:
                powder_misses = numpy.maximum(
                    powder_misses,
                    img.reshape(-1, img.shape[-1]),
                )

        if num_empty_images != 0:
            msg: Message = Message(
                contents=f"Rank {ds.rank} encountered {num_empty_images} empty images."
            )
            self._report_to_executor(msg)

        file_writer.write_non_event_data(
            powder_hits=powder_hits,
            powder_misses=powder_misses,
            mask=mask,
            clen=clen,
        )

        file_writer.optimize_and_close_file(
            num_hits=num_hits, max_peaks=self._task_parameters.max_peaks
        )

        COMM_WORLD.Barrier()

        num_hits_per_rank: List[int] = COMM_WORLD.gather(num_hits, root=0)
        num_hits_total: int = COMM_WORLD.reduce(num_hits, SUM)
        num_events_per_rank: List[int] = COMM_WORLD.gather(num_events, root=0)

        if ds.rank == 0:
            master_fname: Path = write_master_file(
                mpi_size=ds.size,
                outdir=self._task_parameters.outdir,
                exp=self._task_parameters.lute_config.experiment,
                run=self._task_parameters.lute_config.run,
                tag=tag,
                n_hits_per_rank=num_hits_per_rank,
                n_hits_total=num_hits_total,
            )

            # Write final summary file
            f: TextIO
            with open(
                Path(self._task_parameters.outdir) / f"peakfinding{tag}.summary", "w"
            ) as f:
                print(f"Number of events processed: {num_events_per_rank[-1]}", file=f)
                print(f"Number of hits found: {num_hits_total}", file=f)
                print(
                    "Fractional hit rate: "
                    f"{(num_hits_total/num_events_per_rank[-1]):.2f}",
                    file=f,
                )
                print(f"No. hits per rank: {num_hits_per_rank}", file=f)

            with open(Path(self._task_parameters.out_file), "w") as f:
                print(f"{master_fname}", file=f)

            # Write out_file

    def _post_run(self) -> None:
        super()._post_run()
        self._result.task_status = TaskStatus.COMPLETED<|MERGE_RESOLUTION|>--- conflicted
+++ resolved
@@ -17,10 +17,6 @@
 
 import h5py
 import numpy
-<<<<<<< HEAD
-#from libpressio import PressioCompressor
-=======
->>>>>>> d4542e49
 from mpi4py.MPI import COMM_WORLD, SUM
 from numpy.typing import NDArray
 from psalgos.pypsalgos import PyAlgos
@@ -596,18 +592,10 @@
     writes the peak information to CXI files.
     """
 
-<<<<<<< HEAD
-    def __init__(self, *, params: TaskParameters) -> None:
-        super().__init__(params=params)
-        if self._task_parameters.compression is not None:
-            from libpressio import PressioCompressor
-
-=======
     def __init__(self, *, params: TaskParameters, use_mpi: bool = True) -> None:
         super().__init__(params=params, use_mpi=use_mpi)
         if self._task_parameters.compression is not None:
             from libpressio import PressioCompressor
->>>>>>> d4542e49
 
     def _run(self) -> None:
         ds: Any = MPIDataSource(
